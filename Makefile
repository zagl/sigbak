<<<<<<< HEAD
PREFIX?=	/usr/local
BINDIR?=	${PREFIX}/bin
MANDIR?=	${PREFIX}/man

CC?=		cc
INSTALL?=	install
PKG_CONFIG?=	pkg-config
PROTOC?=	protoc-c

PKGS?=		libcrypto libprotobuf-c sqlite3

PKGS_CFLAGS!=	${PKG_CONFIG} --cflags ${PKGS}
PKGS_LDFLAGS!=	${PKG_CONFIG} --libs ${PKGS}

CFLAGS+=	${PKGS_CFLAGS}
LDFLAGS+=	${PKGS_LDFLAGS}

=======
PROG=		sigbak
SRCS=		cmd-attachments.c cmd-avatars.c cmd-check.c cmd-dump.c \
		cmd-messages.c cmd-sqlite.c cmd-threads.c mime.c sbk.c \
		sigbak.c
>>>>>>> 339d75fa
PROTOS=		backup.proto database.proto
PROTO_HDRS=	${PROTOS:.proto=.pb-c.h}
PROTO_SRCS=	${PROTOS:.proto=.pb-c.c}
PROTO_OBJS=	${PROTO_SRCS:.c=.o}

OBJS=		cmd-attachments.o cmd-avatars.o cmd-check.o cmd-dump.o \
		cmd-messages.o cmd-sqlite.o cmd-threads.o sbk.o sigbak.o \
		${PROTO_OBJS}

OBJS+=		compat/asprintf.o compat/err.o compat/explicit_bzero.o \
		compat/fopen.o compat/getprogname.o compat/hkdf.o \
		compat/hmac_ctx_new.o compat/pledge.o compat/readpassphrase.o \
		compat/reallocarray.o compat/strtonum.o compat/unveil.o

.PHONY: all clean install

.SUFFIXES: .c .o .pb-c.c .pb-c.h .pb-c.o .proto

.c.o .pb-c.c.pb-c.o:
	${CC} ${CFLAGS} ${CPPFLAGS} -c -o $@ $<

.proto.pb-c.c .proto.pb-c.h:
	${PROTOC} --c_out=. $<

all: sigbak

sigbak: ${OBJS}
	${CC} -o $@ ${OBJS} ${LDFLAGS}

${OBJS}: config.h ${PROTO_HDRS}

clean:
	rm -f sigbak sigbak.core core ${PROTO_SRCS} ${PROTO_HDRS} ${OBJS}

install: all
	${INSTALL} -dm 755 ${DESTDIR}${BINDIR}
	${INSTALL} -dm 755 ${DESTDIR}${MANDIR}/man1
	${INSTALL} -m 555 sigbak ${DESTDIR}${BINDIR}
	${INSTALL} -m 444 sigbak.1 ${DESTDIR}${MANDIR}/man1<|MERGE_RESOLUTION|>--- conflicted
+++ resolved
@@ -1,4 +1,3 @@
-<<<<<<< HEAD
 PREFIX?=	/usr/local
 BINDIR?=	${PREFIX}/bin
 MANDIR?=	${PREFIX}/man
@@ -16,20 +15,14 @@
 CFLAGS+=	${PKGS_CFLAGS}
 LDFLAGS+=	${PKGS_LDFLAGS}
 
-=======
-PROG=		sigbak
-SRCS=		cmd-attachments.c cmd-avatars.c cmd-check.c cmd-dump.c \
-		cmd-messages.c cmd-sqlite.c cmd-threads.c mime.c sbk.c \
-		sigbak.c
->>>>>>> 339d75fa
 PROTOS=		backup.proto database.proto
 PROTO_HDRS=	${PROTOS:.proto=.pb-c.h}
 PROTO_SRCS=	${PROTOS:.proto=.pb-c.c}
 PROTO_OBJS=	${PROTO_SRCS:.c=.o}
 
 OBJS=		cmd-attachments.o cmd-avatars.o cmd-check.o cmd-dump.o \
-		cmd-messages.o cmd-sqlite.o cmd-threads.o sbk.o sigbak.o \
-		${PROTO_OBJS}
+		cmd-messages.o cmd-sqlite.o cmd-threads.o mime.o sbk.o \
+		sigbak.o ${PROTO_OBJS}
 
 OBJS+=		compat/asprintf.o compat/err.o compat/explicit_bzero.o \
 		compat/fopen.o compat/getprogname.o compat/hkdf.o \
