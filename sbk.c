/*
 * Copyright (c) 2018 Tim van der Molen <tim@kariliq.nl>
 *
 * Permission to use, copy, modify, and distribute this software for any
 * purpose with or without fee is hereby granted, provided that the above
 * copyright notice and this permission notice appear in all copies.
 *
 * THE SOFTWARE IS PROVIDED "AS IS" AND THE AUTHOR DISCLAIMS ALL WARRANTIES
 * WITH REGARD TO THIS SOFTWARE INCLUDING ALL IMPLIED WARRANTIES OF
 * MERCHANTABILITY AND FITNESS. IN NO EVENT SHALL THE AUTHOR BE LIABLE FOR
 * ANY SPECIAL, DIRECT, INDIRECT, OR CONSEQUENTIAL DAMAGES OR ANY DAMAGES
 * WHATSOEVER RESULTING FROM LOSS OF USE, DATA OR PROFITS, WHETHER IN AN
 * ACTION OF CONTRACT, NEGLIGENCE OR OTHER TORTIOUS ACTION, ARISING OUT OF
 * OR IN CONNECTION WITH THE USE OR PERFORMANCE OF THIS SOFTWARE.
 */

#include "config.h"

#include <errno.h>
#include <inttypes.h>
#include <stdarg.h>
#include <stdint.h>
#include <stdio.h>
#include <stdlib.h>
#include <string.h>
#include <strings.h>

#include <openssl/evp.h>
#include <openssl/hmac.h>
#include <openssl/sha.h>
#include <sqlite3.h>

<<<<<<< HEAD
#include "compat.h"
#include "mem.h"
#include "sbk.h"
=======
#include "sigbak.h"
>>>>>>> 7da50851

#define SBK_IV_LEN		16
#define SBK_KEY_LEN		32
#define SBK_CIPHERKEY_LEN	32
#define SBK_MACKEY_LEN		32
#define SBK_DERIVKEY_LEN	(SBK_CIPHERKEY_LEN + SBK_MACKEY_LEN)
#define SBK_MAC_LEN		10
#define SBK_ROUNDS		250000
#define SBK_HKDF_INFO		"Backup Export"

#define SBK_GROUP_PREFIX	"__textsecure_group__!"

struct sbk_ctx {
	FILE		*fp;
	sqlite3		*db;
	EVP_CIPHER_CTX	*cipher;
	HMAC_CTX	*hmac;
	unsigned char	 cipherkey[SBK_CIPHERKEY_LEN];
	unsigned char	 mackey[SBK_MACKEY_LEN];
	unsigned char	 iv[SBK_IV_LEN];
	int32_t		 counter;
	unsigned char	*ibuf;
	size_t		 ibufsize;
	unsigned char	*obuf;
	size_t		 obufsize;
	int		 firstframe;
	int		 eof;
	char		*error;
};

struct sbk_file {
	enum sbk_file_type type;
	char		*name;
	uint32_t	 len;
	long		 off;
	int32_t		 counter;
};

static ProtobufCAllocator sbk_protobuf_alloc = {
	mem_protobuf_malloc,
	mem_protobuf_free,
	NULL
};

static void
sbk_error_clear(struct sbk_ctx *ctx)
{
	free(ctx->error);
	ctx->error = NULL;
}

static void
sbk_error_set(struct sbk_ctx *ctx, const char *fmt, ...)
{
	va_list	 ap;
	char	*errmsg, *msg;
	int	 saved_errno;

	va_start(ap, fmt);
	saved_errno = errno;
	sbk_error_clear(ctx);
	errmsg = strerror(saved_errno);

	if (fmt == NULL || vasprintf(&msg, fmt, ap) == -1)
		ctx->error = strdup(errmsg);
	else if (asprintf(&ctx->error, "%s: %s", msg, errmsg) == -1)
		ctx->error = msg;
	else
		free(msg);

	errno = saved_errno;
	va_end(ap);
}

static void
sbk_error_setx(struct sbk_ctx *ctx, const char *fmt, ...)
{
	va_list ap;

	va_start(ap, fmt);
	sbk_error_clear(ctx);

	if (fmt == NULL || vasprintf(&ctx->error, fmt, ap) == -1)
		ctx->error = NULL;

	va_end(ap);
}

static void
sbk_error_sqlite_vsetd(struct sbk_ctx *ctx, sqlite3 *db, const char *fmt,
    va_list ap)
{
	const char	*errmsg;
	char		*msg;

	sbk_error_clear(ctx);
	errmsg = sqlite3_errmsg(db);

	if (fmt == NULL || vasprintf(&msg, fmt, ap) == -1)
		ctx->error = strdup(errmsg);
	else if (asprintf(&ctx->error, "%s: %s", msg, errmsg) == -1)
		ctx->error = msg;
	else
		free(msg);
}

static void
sbk_error_sqlite_setd(struct sbk_ctx *ctx, sqlite3 *db, const char *fmt, ...)
{
	va_list ap;

	va_start(ap, fmt);
	sbk_error_sqlite_vsetd(ctx, db, fmt, ap);
	va_end(ap);
}

static void
sbk_error_sqlite_set(struct sbk_ctx *ctx, const char *fmt, ...)
{
	va_list ap;

	va_start(ap, fmt);
	sbk_error_sqlite_vsetd(ctx, ctx->db, fmt, ap);
	va_end(ap);
}

static int
sbk_init(void)
{
	static int		done;
	sqlite3_mem_methods	methods;

	if (done)
		return 0;

	methods.xMalloc = mem_sqlite_malloc;
	methods.xFree = mem_sqlite_free;
	methods.xRealloc = mem_sqlite_realloc;
	methods.xSize = mem_sqlite_size;
	methods.xRoundup = mem_sqlite_roundup;
	methods.xInit = mem_sqlite_init;
	methods.xShutdown = mem_sqlite_shutdown;
	methods.pAppData = NULL;

	if (sqlite3_config(SQLITE_CONFIG_MALLOC, &methods) != SQLITE_OK)
		return -1;

	if (sqlite3_initialize() != SQLITE_OK)
		return -1;

	done = 1;
	return 0;
}

static int
sbk_enlarge_buffers(struct sbk_ctx *ctx, size_t size)
{
	unsigned char *buf;

	if (ctx->ibufsize < size) {
		if ((buf = realloc(ctx->ibuf, size)) == NULL) {
			sbk_error_set(ctx, NULL);
			return -1;
		}
		ctx->ibuf = buf;
		ctx->ibufsize = size;
	}

	if (size > SIZE_MAX - EVP_MAX_BLOCK_LENGTH) {
		sbk_error_setx(ctx, "Buffer size too large");
		return -1;
	}

	size += EVP_MAX_BLOCK_LENGTH;

	if (ctx->obufsize < size) {
		if ((buf = recallocarray(ctx->obuf, ctx->obufsize, size, 1)) ==
		    NULL) {
			sbk_error_set(ctx, NULL);
			return -1;
		}
		ctx->obuf = buf;
		ctx->obufsize = size;
	}

	return 0;
}

static int
sbk_decrypt_init(struct sbk_ctx *ctx, int32_t counter)
{
	ctx->iv[0] = counter >> 24;
	ctx->iv[1] = counter >> 16;
	ctx->iv[2] = counter >> 8;
	ctx->iv[3] = counter;

	if (HMAC_Init_ex(ctx->hmac, ctx->mackey, SBK_MACKEY_LEN, EVP_sha256(),
	    NULL) == 0) {
		sbk_error_setx(ctx, "Cannot initialise HMAC");
		return -1;
	}

	if (EVP_DecryptInit_ex(ctx->cipher, EVP_aes_256_ctr(), NULL,
	    ctx->cipherkey, ctx->iv) == 0) {
		sbk_error_setx(ctx, "Cannot initialise cipher");
		return -1;
	}

	return 0;
}

static int
sbk_decrypt_update(struct sbk_ctx *ctx, size_t ibuflen, size_t *obuflen)
{
	int len;

	if (HMAC_Update(ctx->hmac, ctx->ibuf, ibuflen) == 0) {
		sbk_error_setx(ctx, "Cannot compute HMAC");
		return -1;
	}

	if (EVP_DecryptUpdate(ctx->cipher, ctx->obuf, &len, ctx->ibuf,
	    ibuflen) == 0) {
		sbk_error_setx(ctx, "Cannot decrypt data");
		return -1;
	}

	*obuflen = len;
	return 0;
}

static int
sbk_decrypt_final(struct sbk_ctx *ctx, size_t *obuflen,
    const unsigned char *theirmac)
{
	unsigned char	ourmac[EVP_MAX_MD_SIZE];
	unsigned int	ourmaclen;
	int		len;

	if (EVP_DecryptFinal_ex(ctx->cipher, ctx->obuf + *obuflen, &len) ==
	    0) {
		sbk_error_setx(ctx, "Cannot decrypt data");
		return -1;
	}

	*obuflen += len;

	if (HMAC_Final(ctx->hmac, ourmac, &ourmaclen) == 0) {
		sbk_error_setx(ctx, "Cannot compute HMAC");
		return -1;
	}

	if (memcmp(ourmac, theirmac, SBK_MAC_LEN) != 0) {
		sbk_error_setx(ctx, "HMAC mismatch");
		return -1;
	}

	return 0;
}

static int
sbk_decrypt_reset(struct sbk_ctx *ctx)
{
	if (EVP_CIPHER_CTX_reset(ctx->cipher) == 0) {
		sbk_error_setx(ctx, "Cannot reset cipher");
		return -1;
	}

	if (HMAC_CTX_reset(ctx->hmac) == 0) {
		sbk_error_setx(ctx, "Cannot reset HMAC");
		return -1;
	}

	return 0;
}

static int
sbk_read_frame(struct sbk_ctx *ctx, size_t *frmlen)
{
	int32_t		len;
	unsigned char	lenbuf[4];

	if (fread(lenbuf, sizeof lenbuf, 1, ctx->fp) != 1) {
		sbk_error_set(ctx, "Cannot read backup");
		return -1;
	}

	len = (lenbuf[0] << 24) | (lenbuf[1] << 16) | (lenbuf[2] << 8) |
	    lenbuf[3];

	if (len <= 0) {
		sbk_error_setx(ctx, "Invalid frame size");
		return -1;
	}

	if (sbk_enlarge_buffers(ctx, len) == -1)
		return -1;

	if (fread(ctx->ibuf, len, 1, ctx->fp) != 1) {
		sbk_error_set(ctx, "Cannot read backup");
		return -1;
	}

	*frmlen = len;
	return 0;
}

int
sbk_has_file_data(Signal__BackupFrame *frm)
{
	return frm->attachment != NULL || frm->avatar != NULL ||
	    frm->sticker != NULL;
}

int
sbk_skip_file_data(struct sbk_ctx *ctx, Signal__BackupFrame *frm)
{
	uint32_t len;

	if (frm->attachment != NULL && frm->attachment->has_length)
		len = frm->attachment->length;
	else if (frm->avatar != NULL && frm->avatar->has_length)
		len = frm->avatar->length;
	else if (frm->sticker != NULL && frm->sticker->has_length)
		len = frm->sticker->length;
	else {
		sbk_error_setx(ctx, "Invalid frame");
		return -1;
	}

	if (fseek(ctx->fp, len + SBK_MAC_LEN, SEEK_CUR) == -1) {
		sbk_error_set(ctx, "Cannot seek");
		return -1;
	}

	ctx->counter++;
	return 0;
}

static Signal__BackupFrame *
sbk_unpack_frame(unsigned char *buf, size_t len)
{
	return signal__backup_frame__unpack(&sbk_protobuf_alloc, len, buf);
}

Signal__BackupFrame *
sbk_get_frame(struct sbk_ctx *ctx)
{
	Signal__BackupFrame	*frm;
	size_t			 ibuflen, obuflen;
	unsigned char		*mac;

	if (ctx->eof)
		return NULL;

	if (sbk_read_frame(ctx, &ibuflen) == -1)
		return NULL;

	/* The first frame is not encrypted */
	if (ctx->firstframe) {
		ctx->firstframe = 0;
		if ((frm = sbk_unpack_frame(ctx->ibuf, ibuflen)) == NULL)
			sbk_error_setx(ctx, "Cannot unpack frame");
		return frm;
	}

	if (ibuflen <= SBK_MAC_LEN) {
		sbk_error_setx(ctx, "Invalid frame size");
		return NULL;
	}

	ibuflen -= SBK_MAC_LEN;
	mac = ctx->ibuf + ibuflen;

	if (sbk_decrypt_init(ctx, ctx->counter) == -1)
		goto error;

	if (sbk_decrypt_update(ctx, ibuflen, &obuflen) == -1)
		goto error;

	if (sbk_decrypt_final(ctx, &obuflen, mac) == -1)
		goto error;

	if (sbk_decrypt_reset(ctx) == -1)
		return NULL;

	if ((frm = sbk_unpack_frame(ctx->obuf, obuflen)) == NULL) {
		sbk_error_setx(ctx, "Cannot unpack frame");
		return NULL;
	}

	if (frm->has_end)
		ctx->eof = 1;

	ctx->counter++;
	return frm;

error:
	sbk_decrypt_reset(ctx);
	return NULL;
}

void
sbk_free_frame(Signal__BackupFrame *frm)
{
	if (frm != NULL)
		signal__backup_frame__free_unpacked(frm, &sbk_protobuf_alloc);
}

struct sbk_file *
sbk_get_file(struct sbk_ctx *ctx)
{
	struct sbk_file		*file;
	Signal__BackupFrame	*frm;

	while ((frm = sbk_get_frame(ctx)) != NULL)
		if (sbk_has_file_data(frm))
			break;

	if (frm == NULL)
		return NULL;

	if ((file = malloc(sizeof *file)) == NULL) {
		sbk_error_set(ctx, NULL);
		goto error;
	}

	file->counter = ctx->counter;

	if ((file->off = ftell(ctx->fp)) == -1) {
		sbk_error_set(ctx, "Cannot get file offset");
		goto error;
	}

	if (sbk_skip_file_data(ctx, frm) == -1)
		goto error;

	if (frm->attachment != NULL) {
		if (!frm->attachment->has_attachmentid ||
		    !frm->attachment->has_length) {
			sbk_error_setx(ctx, "Invalid attachment frame");
			goto error;
		}

		if (asprintf(&file->name, "%" PRIu64,
		    frm->attachment->attachmentid) == -1) {
			sbk_error_setx(ctx, "Cannot get attachment name");
			goto error;
		}

		file->len = frm->attachment->length;
		file->type = SBK_ATTACHMENT;
	} else if (frm->avatar != NULL) {
		if (frm->avatar->name == NULL || !frm->avatar->has_length) {
			sbk_error_setx(ctx, "Invalid avatar frame");
			goto error;
		}

		if ((file->name = strdup(frm->avatar->name)) == NULL) {
			sbk_error_set(ctx, NULL);
			goto error;
		}

		file->len = frm->avatar->length;
		file->type = SBK_AVATAR;
	} else if (frm->sticker != NULL) {
		/* TODO */
		goto error;
	}

	sbk_free_frame(frm);
	return file;

error:
	sbk_free_frame(frm);
	freezero(file, sizeof *file);
	return NULL;
}

void
sbk_free_file(struct sbk_file *file)
{
	if (file != NULL) {
		freezero(file->name, strlen(file->name));
		freezero(file, sizeof *file);
	}
}

enum sbk_file_type
sbk_get_file_type(struct sbk_file *file)
{
	return file->type;
}

const char *
sbk_get_file_name(struct sbk_file *file)
{
	return file->name;
}

size_t
sbk_get_file_size(struct sbk_file *file)
{
	return file->len;
}

int
sbk_write_file(struct sbk_ctx *ctx, struct sbk_file *file, FILE *fp)
{
	size_t		ibuflen, len, obuflen;
	unsigned char	mac[SBK_MAC_LEN];

	if (sbk_enlarge_buffers(ctx, BUFSIZ) == -1)
		return -1;

	if (fseek(ctx->fp, file->off, SEEK_SET) == -1) {
		sbk_error_set(ctx, "Cannot seek");
		return -1;
	}

	if (sbk_decrypt_init(ctx, file->counter) == -1)
		goto error;

	if (HMAC_Update(ctx->hmac, ctx->iv, SBK_IV_LEN) == 0) {
		sbk_error_setx(ctx, "Cannot compute HMAC");
		goto error;
	}

	for (len = file->len; len > 0; len -= ibuflen) {
		ibuflen = (len < BUFSIZ) ? len : BUFSIZ;

		if (fread(ctx->ibuf, ibuflen, 1, ctx->fp) != 1) {
			sbk_error_set(ctx, "Cannot read backup");
			goto error;
		}

		if (sbk_decrypt_update(ctx, ibuflen, &obuflen) == -1)
			goto error;

		if (fwrite(ctx->obuf, obuflen, 1, fp) != 1) {
			sbk_error_set(ctx, "Cannot write file");
			goto error;
		}
	}

	if (fread(mac, sizeof mac, 1, ctx->fp) != 1) {
		sbk_error_set(ctx, "Cannot read backup");
		goto error;
	}

	obuflen = 0;

	if (sbk_decrypt_final(ctx, &obuflen, mac) == -1)
		goto error;

	if (obuflen > 0 && fwrite(ctx->obuf, obuflen, 1, fp) != 1) {
		sbk_error_set(ctx, "Cannot write file");
		goto error;
	}

	return sbk_decrypt_reset(ctx);

error:
	sbk_decrypt_reset(ctx);
	return -1;
}

static void
sbk_freezero_string(char *s)
{
	if (s != NULL)
		freezero(s, strlen(s));
}

static int
sbk_sqlite_bind_blob(struct sbk_ctx *ctx, sqlite3_stmt *stm, int idx,
    const void *val, size_t len)
{
	if (sqlite3_bind_blob(stm, idx, val, len, SQLITE_STATIC) !=
	    SQLITE_OK) {
		sbk_error_sqlite_set(ctx, "Cannot bind SQL parameter");
		return -1;
	}

	return 0;
}

static int
sbk_sqlite_bind_double(struct sbk_ctx *ctx, sqlite3_stmt *stm, int idx,
    double val)
{
	if (sqlite3_bind_double(stm, idx, val) != SQLITE_OK) {
		sbk_error_sqlite_set(ctx, "Cannot bind SQL parameter");
		return -1;
	}

	return 0;
}

static int
sbk_sqlite_bind_int(struct sbk_ctx *ctx, sqlite3_stmt *stm, int idx, int val)
{
	if (sqlite3_bind_int(stm, idx, val) != SQLITE_OK) {
		sbk_error_sqlite_set(ctx, "Cannot bind SQL parameter");
		return -1;
	}

	return 0;
}

static int
sbk_sqlite_bind_int64(struct sbk_ctx *ctx, sqlite3_stmt *stm, int idx,
    sqlite3_int64 val)
{
	if (sqlite3_bind_int64(stm, idx, val) != SQLITE_OK) {
		sbk_error_sqlite_set(ctx, "Cannot bind SQL parameter");
		return -1;
	}

	return 0;
}

static int
sbk_sqlite_bind_null(struct sbk_ctx *ctx, sqlite3_stmt *stm, int idx)
{
	if (sqlite3_bind_null(stm, idx) != SQLITE_OK) {
		sbk_error_sqlite_set(ctx, "Cannot bind SQL parameter");
		return -1;
	}

	return 0;
}

static int
sbk_sqlite_bind_text(struct sbk_ctx *ctx, sqlite3_stmt *stm, int idx,
    const char *val)
{
	if (sqlite3_bind_text(stm, idx, val, -1, SQLITE_STATIC) != SQLITE_OK) {
		sbk_error_sqlite_set(ctx, "Cannot bind SQL parameter");
		return -1;
	}

	return 0;
}

static int
sbk_sqlite_column_text_copy(struct sbk_ctx *ctx, char **buf, sqlite3_stmt *stm,
    int idx)
{
#ifdef notyet
	const unsigned char	*txt;
	int			 len;

	*buf = NULL;

	if (sqlite3_column_type(stm, idx) == SQLITE_NULL)
		return 0;

	if ((txt = sqlite3_column_text(stm, idx)) == NULL) {
		sbk_error_sqlite_set(ctx, "Cannot get column text");
		return -1;
	}

	if ((len = sqlite3_column_bytes(stm, idx)) < 0) {
		sbk_error_sqlite_set(ctx, "Cannot get column size");
		return -1;
	}

	if ((*buf = malloc((size_t)len + 1)) == NULL) {
		sbk_error_set(ctx, NULL);
		return -1;
	}

	memcpy(*buf, txt, (size_t)len + 1);
	return len;
#else
	const unsigned char *txt;

	*buf = NULL;

	if (sqlite3_column_type(stm, idx) == SQLITE_NULL)
		return 0;

	if ((txt = sqlite3_column_text(stm, idx)) == NULL) {
		sbk_error_sqlite_set(ctx, "Cannot get column text");
		return -1;
	}

	if ((*buf = strdup(txt)) == NULL) {
		sbk_error_set(ctx, NULL);
		return -1;
	}

	return 0;
#endif
}

static int
sbk_sqlite_open(struct sbk_ctx *ctx, sqlite3 **db, const char *path)
{
	if (sqlite3_open(path, db) != SQLITE_OK) {
		sbk_error_sqlite_setd(ctx, *db, "Cannot open database");
		return -1;
	}

	return 0;
}

static int
sbk_sqlite_prepare(struct sbk_ctx *ctx, sqlite3_stmt **stm, const char *query)
{
	if (sqlite3_prepare_v2(ctx->db, query, -1, stm, NULL) != SQLITE_OK) {
		sbk_error_sqlite_set(ctx, "Cannot prepare SQL statement");
		return -1;
	}

	return 0;
}

static int
sbk_sqlite_step(struct sbk_ctx *ctx, sqlite3_stmt *stm)
{
	int ret;

	ret = sqlite3_step(stm);
	if (ret != SQLITE_ROW && ret != SQLITE_DONE)
		sbk_error_sqlite_set(ctx, "Cannot execute SQL statement");

	return ret;
}

static int
sbk_bind_param(struct sbk_ctx *ctx, sqlite3_stmt *stm, int idx,
    Signal__SqlStatement__SqlParameter *par)
{
	if (par->stringparamter != NULL)
		return sbk_sqlite_bind_text(ctx, stm, idx,
		    par->stringparamter);

	if (par->has_integerparameter)
		return sbk_sqlite_bind_int64(ctx, stm, idx,
		    par->integerparameter);

	if (par->has_doubleparameter)
		return sbk_sqlite_bind_double(ctx, stm, idx,
		    par->doubleparameter);

	if (par->has_blobparameter)
		return sbk_sqlite_bind_blob(ctx, stm, idx,
		    par->blobparameter.data, par->blobparameter.len);

	if (par->has_nullparameter)
		return sbk_sqlite_bind_null(ctx, stm, idx);

	sbk_error_setx(ctx, "Unknown SQL parameter type");
	return -1;
}

static int
sbk_exec_statement(struct sbk_ctx *ctx, Signal__SqlStatement *sql)
{
	sqlite3_stmt	*stm;
	size_t		 i;

	if (sql->statement == NULL) {
		sbk_error_setx(ctx, "Invalid SQL frame");
		return -1;
	}

	/* Don't try to create tables with reserved names */
	if (strncasecmp(sql->statement, "create table sqlite_", 20) == 0)
		return 0;

	if (sbk_sqlite_prepare(ctx, &stm, sql->statement) == -1)
		return -1;

	for (i = 0; i < sql->n_parameters; i++)
		if (sbk_bind_param(ctx, stm, i + 1, sql->parameters[i]) == -1)
			goto error;

	if (sbk_sqlite_step(ctx, stm) != SQLITE_DONE)
		goto error;

	sqlite3_finalize(stm);
	return 0;

error:
	sqlite3_finalize(stm);
	return -1;
}

static int
sbk_create_database(struct sbk_ctx *ctx)
{
	Signal__BackupFrame	*frm;
	int			 ret;

	if (ctx->db != NULL)
		return 0;

	if (sbk_sqlite_open(ctx, &ctx->db, ":memory:") == -1)
		goto error;

	if (sbk_rewind(ctx) == -1)
		goto error;

	ret = 0;

	while ((frm = sbk_get_frame(ctx)) != NULL) {
		if (frm->statement != NULL)
			ret = sbk_exec_statement(ctx, frm->statement);
		else if (sbk_has_file_data(frm))
			ret = sbk_skip_file_data(ctx, frm);

		sbk_free_frame(frm);

		if (ret == -1)
			goto error;
	}

	if (!ctx->eof)
		goto error;

	return 0;

error:
	sqlite3_close(ctx->db);
	ctx->db = NULL;
	return -1;
}

int
sbk_write_database(struct sbk_ctx *ctx, const char *path)
{
	sqlite3		*db;
	sqlite3_backup	*bak;

	if (sbk_sqlite_open(ctx, &db, path) == -1)
		goto error;

	if (sbk_create_database(ctx) == -1)
		goto error;

	if ((bak = sqlite3_backup_init(db, "main", ctx->db, "main")) == NULL) {
		sbk_error_sqlite_setd(ctx, db, "Cannot write database");
		goto error;
	}

	if (sqlite3_backup_step(bak, -1) != SQLITE_DONE) {
		sbk_error_sqlite_setd(ctx, db, "Cannot write database");
		sqlite3_backup_finish(bak);
		goto error;
	}

	sqlite3_backup_finish(bak);

	if (sqlite3_close(db) != SQLITE_OK) {
		sbk_error_sqlite_setd(ctx, db, "Cannot close database");
		return -1;
	}

	return 0;

error:
	sqlite3_close(db);
	return -1;
}

static void
sbk_get_sms_body(struct sbk_ctx *ctx, struct sbk_sms *sms)
{
	char		*contact, *name;
	const char	*fmt;

	fmt = NULL;

	if (sms->type & SBK_KEY_EXCHANGE_IDENTITY_VERIFIED_BIT) {
		if (SBK_IS_OUTGOING_MESSAGE(sms->type))
			fmt = "You marked your safety number with %s verified";
		else
			fmt = "You marked your safety number with %s verified "
			    "from another device";
	} else if (sms->type & SBK_KEY_EXCHANGE_IDENTITY_DEFAULT_BIT) {
		if (SBK_IS_OUTGOING_MESSAGE(sms->type))
			fmt = "You marked your safety number with %s "
			    "unverified";
		else
			fmt = "You marked your safety number with %s "
			    "unverified from another device";
	} else if (sms->type & SBK_KEY_EXCHANGE_IDENTITY_UPDATE_BIT)
		fmt = "Your safety number with %s has changed";
	else
		switch (sms->type & SBK_BASE_TYPE_MASK) {
		case SBK_INCOMING_CALL_TYPE:
			fmt = "%s called you";
			break;
		case SBK_OUTGOING_CALL_TYPE:
			fmt = "Called %s";
			break;
		case SBK_MISSED_CALL_TYPE:
			fmt = "Missed call from %s";
			break;
		case SBK_JOINED_TYPE:
			fmt = "%s is on Signal";
			break;
		}

	if (fmt == NULL)
		return;

	if ((name = sbk_get_contact_name(ctx, sms->address)) != NULL)
		contact = name;
	else
		contact = sms->address;

	sbk_freezero_string(sms->body);

	if (asprintf(&sms->body, fmt, contact) == -1)
		sms->body = NULL;

	free(name);
}

static void
sbk_free_sms(struct sbk_sms *sms)
{
	sbk_freezero_string(sms->address);
	sbk_freezero_string(sms->body);
	freezero(sms, sizeof *sms);
}

void
sbk_free_sms_list(struct sbk_sms_list *lst)
{
	struct sbk_sms *sms;

	if (lst != NULL) {
		while ((sms = SIMPLEQ_FIRST(lst)) != NULL) {
			SIMPLEQ_REMOVE_HEAD(lst, entries);
			sbk_free_sms(sms);
		}
		free(lst);
	}
}

struct sbk_sms_list *
sbk_get_smses(struct sbk_ctx *ctx)
{
	struct sbk_sms_list	*lst;
	struct sbk_sms		*sms;
	sqlite3_stmt		*stm;
	int			 ret;

	if (sbk_create_database(ctx) == -1)
		return NULL;

	if ((lst = malloc(sizeof *lst)) == NULL) {
		sbk_error_set(ctx, NULL);
		return NULL;
	}

	SIMPLEQ_INIT(lst);

	if (sbk_sqlite_prepare(ctx, &stm, "SELECT address, body, _id, date, "
	    "date_sent, thread_id, type FROM sms ORDER BY date") == -1)
		goto error;

	while ((ret = sbk_sqlite_step(ctx, stm)) == SQLITE_ROW) {
		if ((sms = malloc(sizeof *sms)) == NULL) {
			sbk_error_set(ctx, NULL);
			goto error;
		}

		sms->address = NULL;
		sms->body = NULL;

		if (sbk_sqlite_column_text_copy(ctx, &sms->address, stm, 0) ==
		    -1) {
			sbk_free_sms(sms);
			goto error;
		}

		if (sbk_sqlite_column_text_copy(ctx, &sms->body, stm, 1) ==
		    -1) {
			sbk_free_sms(sms);
			goto error;
		}

		sms->id = sqlite3_column_int(stm, 2);
		sms->date_recv = sqlite3_column_int64(stm, 3);
		sms->date_sent = sqlite3_column_int64(stm, 4);
		sms->thread = sqlite3_column_int(stm, 5);
		sms->type = sqlite3_column_int(stm, 6);

		if (sms->body == NULL || sms->body[0] == '\0')
			sbk_get_sms_body(ctx, sms);

		SIMPLEQ_INSERT_TAIL(lst, sms, entries);
	}

	if (ret != SQLITE_DONE)
		goto error;

	sqlite3_finalize(stm);
	return lst;

error:
	sbk_free_sms_list(lst);
	sqlite3_finalize(stm);
	return NULL;
}

static void
sbk_free_mms(struct sbk_mms *mms)
{
	sbk_freezero_string(mms->address);
	sbk_freezero_string(mms->body);
	freezero(mms, sizeof *mms);
}

void
sbk_free_mms_list(struct sbk_mms_list *lst)
{
	struct sbk_mms *mms;

	if (lst != NULL) {
		while ((mms = SIMPLEQ_FIRST(lst)) != NULL) {
			SIMPLEQ_REMOVE_HEAD(lst, entries);
			sbk_free_mms(mms);
		}
		free(lst);
	}
}

struct sbk_mms_list *
sbk_get_mmses(struct sbk_ctx *ctx)
{
	struct sbk_mms_list	*lst;
	struct sbk_mms		*mms;
	sqlite3_stmt		*stm;
	int			 ret;

	if (sbk_create_database(ctx) == -1)
		return NULL;

	if ((lst = malloc(sizeof *lst)) == NULL) {
		sbk_error_set(ctx, NULL);
		return NULL;
	}

	SIMPLEQ_INIT(lst);

	if (sbk_sqlite_prepare(ctx, &stm, "SELECT address, body, _id, "
	    "date_received, date, thread_id, msg_box, part_count FROM mms "
	    "ORDER BY date_received") == -1)
		goto error;

	while ((ret = sbk_sqlite_step(ctx, stm)) == SQLITE_ROW) {
		if ((mms = malloc(sizeof *mms)) == NULL) {
			sbk_error_set(ctx, NULL);
			goto error;
		}

		mms->address = NULL;
		mms->body = NULL;

		if (sbk_sqlite_column_text_copy(ctx, &mms->address, stm, 0) ==
		    -1) {
			sbk_free_mms(mms);
			goto error;
		}

		if (sbk_sqlite_column_text_copy(ctx, &mms->body, stm, 1) ==
		    -1) {
			sbk_free_mms(mms);
			goto error;
		}

		mms->id = sqlite3_column_int(stm, 2);
		mms->date_recv = sqlite3_column_int64(stm, 3);
		mms->date_sent = sqlite3_column_int64(stm, 4);
		mms->thread = sqlite3_column_int(stm, 5);
		mms->type = sqlite3_column_int(stm, 6);
		mms->nattachments = sqlite3_column_int(stm, 7);
		SIMPLEQ_INSERT_TAIL(lst, mms, entries);
	}

	if (ret != SQLITE_DONE)
		goto error;

	sqlite3_finalize(stm);
	return lst;

error:
	sbk_free_mms_list(lst);
	sqlite3_finalize(stm);
	return NULL;
}

static void
sbk_free_attachment(struct sbk_attachment *att)
{
	sbk_freezero_string(att->filename);
	sbk_freezero_string(att->content_type);
	freezero(att, sizeof *att);
}

void
sbk_free_attachment_list(struct sbk_attachment_list *lst)
{
	struct sbk_attachment *att;

	if (lst != NULL) {
		while ((att = SIMPLEQ_FIRST(lst)) != NULL) {
			SIMPLEQ_REMOVE_HEAD(lst, entries);
			sbk_free_attachment(att);
		}
		free(lst);
	}
}

struct sbk_attachment_list *
sbk_get_attachments(struct sbk_ctx *ctx, int mms_id)
{
	struct sbk_attachment_list	*lst;
	struct sbk_attachment		*att;
	sqlite3_stmt			*stm;
	int				 ret;

	if (sbk_create_database(ctx) == -1)
		return NULL;

	if ((lst = malloc(sizeof *lst)) == NULL) {
		sbk_error_set(ctx, NULL);
		return NULL;
	}

	SIMPLEQ_INIT(lst);

	if (sbk_sqlite_prepare(ctx, &stm, "SELECT file_name, ct, unique_id, "
	    "data_size FROM part WHERE mid = ?") == -1)
		goto error;

	if (sbk_sqlite_bind_int(ctx, stm, 1, mms_id) == -1)
		goto error;

	while ((ret = sbk_sqlite_step(ctx, stm)) == SQLITE_ROW) {
		if ((att = malloc(sizeof *att)) == NULL) {
			sbk_error_set(ctx, NULL);
			goto error;
		}

		att->filename = NULL;
		att->content_type = NULL;

		if (sbk_sqlite_column_text_copy(ctx, &att->filename, stm, 0)
		    == -1) {
			sbk_free_attachment(att);
			goto error;
		}

		if (sbk_sqlite_column_text_copy(ctx, &att->content_type, stm,
		    1) == -1) {
			sbk_free_attachment(att);
			goto error;
		}

		att->id = sqlite3_column_int64(stm, 2);
		att->size = sqlite3_column_int64(stm, 3);
		SIMPLEQ_INSERT_TAIL(lst, att, entries);
	}

	if (ret != SQLITE_DONE)
		goto error;

	sqlite3_finalize(stm);
	return lst;

error:
	sbk_free_attachment_list(lst);
	sqlite3_finalize(stm);
	return NULL;
}

char *
sbk_get_contact_name(struct sbk_ctx *ctx, const char *addr)
{
	sqlite3_stmt	*stm;
	char		*name;

	if (addr == NULL)
		return NULL;

	if (sbk_sqlite_prepare(ctx, &stm, "SELECT system_display_name FROM "
	    "recipient_preferences WHERE recipient_ids = ?") == -1)
		return NULL;

	name = NULL;

	if (sbk_sqlite_bind_text(ctx, stm, 1, addr) == -1)
		goto out;

	if (sbk_sqlite_step(ctx, stm) != SQLITE_ROW)
		goto out;

	sbk_sqlite_column_text_copy(ctx, &name, stm, 0);

out:
	sqlite3_finalize(stm);
	return name;
}

char *
sbk_get_group_name(struct sbk_ctx *ctx, const char *id)
{
	sqlite3_stmt	*stm;
	char		*name;

	if (id == NULL)
		return NULL;

	if (sbk_sqlite_prepare(ctx, &stm, "SELECT title FROM groups WHERE "
	    "group_id = ?") == -1)
		return NULL;

	name = NULL;

	if (sbk_sqlite_bind_text(ctx, stm, 1, id) == -1)
		goto out;

	if (sbk_sqlite_step(ctx, stm) != SQLITE_ROW)
		goto out;

	sbk_sqlite_column_text_copy(ctx, &name, stm, 0);

out:
	sqlite3_finalize(stm);
	return name;
}

int
sbk_is_group_address(const char *addr)
{
	return strncmp(addr, SBK_GROUP_PREFIX, sizeof SBK_GROUP_PREFIX - 1)
	    == 0;
}

static int
sbk_compute_keys(struct sbk_ctx *ctx, const char *passphr,
    const unsigned char *salt, size_t saltlen)
{
	unsigned char	key[SHA512_DIGEST_LENGTH];
	unsigned char	derivkey[SBK_DERIVKEY_LEN];
	SHA512_CTX	sha;
	size_t		passphrlen;
	int		i, ret;

	passphrlen = strlen(passphr);
	SHA512_Init(&sha);

	if (salt != NULL)
		SHA512_Update(&sha, salt, saltlen);

	SHA512_Update(&sha, passphr, passphrlen);
	SHA512_Update(&sha, passphr, passphrlen);
	SHA512_Final(key, &sha);

	for (i = 0; i < SBK_ROUNDS - 1; i++) {
		SHA512_Init(&sha);
		SHA512_Update(&sha, key, sizeof key);
		SHA512_Update(&sha, passphr, passphrlen);
		SHA512_Final(key, &sha);
	}

	if (HKDF(derivkey, sizeof derivkey, EVP_sha256(), key, SBK_KEY_LEN, "",
	    0, SBK_HKDF_INFO, strlen(SBK_HKDF_INFO)) == 0) {
		sbk_error_setx(ctx, "Cannot compute keys");
		ret = -1;
	} else {
		memcpy(ctx->cipherkey, derivkey, SBK_CIPHERKEY_LEN);
		memcpy(ctx->mackey, derivkey + SBK_CIPHERKEY_LEN,
		    SBK_MACKEY_LEN);
		ret = 0;
	}

	explicit_bzero(key, sizeof key);
	explicit_bzero(derivkey, sizeof derivkey);
	explicit_bzero(&sha, sizeof sha);
	return ret;
}

struct sbk_ctx *
sbk_ctx_new(void)
{
	struct sbk_ctx *ctx;

	if (sbk_init() == -1)
		return NULL;

	if ((ctx = malloc(sizeof *ctx)) == NULL)
		return NULL;

	ctx->hmac = NULL;
	ctx->ibuf = NULL;
	ctx->obuf = NULL;
	ctx->ibufsize = 0;
	ctx->obufsize = 0;
	ctx->error = NULL;

	if ((ctx->cipher = EVP_CIPHER_CTX_new()) == NULL)
		goto error;

	if ((ctx->hmac = HMAC_CTX_new()) == NULL)
		goto error;

	if (sbk_enlarge_buffers(ctx, 1024) == -1)
		goto error;

	return ctx;

error:
	sbk_ctx_free(ctx);
	return NULL;
}

void
sbk_ctx_free(struct sbk_ctx *ctx)
{
	if (ctx != NULL) {
		EVP_CIPHER_CTX_free(ctx->cipher);
		HMAC_CTX_free(ctx->hmac);
		free(ctx->ibuf);
		freezero(ctx->obuf, ctx->obufsize);
		freezero(ctx, sizeof *ctx);
	}
}

int
sbk_open(struct sbk_ctx *ctx, const char *path, const char *passphr)
{
	Signal__BackupFrame	*frm;
	uint8_t			*salt;
	size_t			 saltlen;

	if ((ctx->fp = fopen(path, "rb")) == NULL) {
		sbk_error_set(ctx, NULL);
		return -1;
	}

	ctx->firstframe = 1;
	ctx->eof = 0;

	if ((frm = sbk_get_frame(ctx)) == NULL)
		goto error;

	if (frm->header == NULL) {
		sbk_error_setx(ctx, "Missing header frame");
		goto error;
	}

	if (!frm->header->has_iv) {
		sbk_error_setx(ctx, "Missing IV");
		goto error;
	}

	if (frm->header->iv.len != SBK_IV_LEN) {
		sbk_error_setx(ctx, "Invalid IV size");
		goto error;
	}

	memcpy(ctx->iv, frm->header->iv.data, SBK_IV_LEN);
	ctx->counter = (ctx->iv[0] << 24) | (ctx->iv[1] << 16) |
	    (ctx->iv[2] << 8) | ctx->iv[3];

	if (frm->header->has_salt) {
		salt = frm->header->salt.data;
		saltlen = frm->header->salt.len;
	} else {
		salt = NULL;
		saltlen = 0;
	}

	if (sbk_compute_keys(ctx, passphr, salt, saltlen) == -1)
		goto error;

	if (sbk_rewind(ctx) == -1)
		goto error;

	sbk_free_frame(frm);
	ctx->db = NULL;
	return 0;

error:
	explicit_bzero(ctx->cipherkey, SBK_CIPHERKEY_LEN);
	explicit_bzero(ctx->mackey, SBK_MACKEY_LEN);
	sbk_free_frame(frm);
	fclose(ctx->fp);
	return -1;
}

void
sbk_close(struct sbk_ctx *ctx)
{
	sbk_error_clear(ctx);
	explicit_bzero(ctx->cipherkey, SBK_CIPHERKEY_LEN);
	explicit_bzero(ctx->mackey, SBK_MACKEY_LEN);
	sqlite3_close(ctx->db);
	fclose(ctx->fp);
}

int
sbk_rewind(struct sbk_ctx *ctx)
{
	if (fseek(ctx->fp, 0, SEEK_SET) == -1) {
		sbk_error_set(ctx, "Cannot seek");
		return -1;
	}

	clearerr(ctx->fp);
	ctx->eof = 0;
	ctx->firstframe = 1;
	return 0;
}

int
sbk_eof(struct sbk_ctx *ctx)
{
	return ctx->eof;
}

const char *
sbk_error(struct sbk_ctx *ctx)
{
	return (ctx->error != NULL) ? ctx->error : "Unknown error";
}<|MERGE_RESOLUTION|>--- conflicted
+++ resolved
@@ -30,13 +30,8 @@
 #include <openssl/sha.h>
 #include <sqlite3.h>
 
-<<<<<<< HEAD
 #include "compat.h"
-#include "mem.h"
-#include "sbk.h"
-=======
 #include "sigbak.h"
->>>>>>> 7da50851
 
 #define SBK_IV_LEN		16
 #define SBK_KEY_LEN		32
