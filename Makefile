<<<<<<< HEAD
PREFIX?=	/usr/local
BINDIR?=	${PREFIX}/bin
MANDIR?=	${PREFIX}/man
=======
PROG=		sigbak
SRCS=		cmd-attachments.c cmd-avatars.c cmd-check.c cmd-dump.c \
		cmd-messages.c cmd-sqlite.c cmd-threads.c mem.c sbk.c sigbak.c
PROTOS=		backup.proto database.proto

SRCS+=		${PROTOS:.proto=.pb-c.c}
BUILDFIRST=	${PROTOS:.proto=.pb-c.h}
CLEANFILES=	${PROTOS:.proto=.pb-c.c} ${PROTOS:.proto=.pb-c.h}
>>>>>>> 5bdd2565

CC?=		cc
INSTALL?=	install
PKG_CONFIG?=	pkg-config
PROTOC?=	protoc-c

PKGS?=		libcrypto libprotobuf-c sqlite3

<<<<<<< HEAD
PKGS_CFLAGS!=	${PKG_CONFIG} --cflags ${PKGS}
PKGS_LDFLAGS!=	${PKG_CONFIG} --libs ${PKGS}
=======
.SUFFIXES: .pb-c.c .pb-c.h .proto

.proto.pb-c.c .proto.pb-c.h:
	protoc --c_out=. --proto_path=${.CURDIR} $<
>>>>>>> 5bdd2565

CFLAGS+=	${PKGS_CFLAGS}
LDFLAGS+=	${PKGS_LDFLAGS}

PROTOS=		backup.proto
PROTO_HDRS=	${PROTOS:.proto=.pb-c.h}
PROTO_SRCS=	${PROTOS:.proto=.pb-c.c}
PROTO_OBJS=	${PROTO_SRCS:.c=.o}

OBJS=		cmd-attachments.o cmd-avatars.o cmd-check.o cmd-dump.o \
		cmd-messages.o cmd-sqlite.o cmd-threads.o mem.o sbk.o \
		sigbak.o ${PROTO_OBJS}

OBJS+=		compat/asprintf.o compat/err.o compat/explicit_bzero.o \
		compat/fopen.o compat/freezero.o compat/getprogname.o \
		compat/hkdf.o compat/hmac_ctx_new.o compat/pledge.o \
		compat/readpassphrase.o compat/reallocarray.o \
		compat/recallocarray.o compat/strtonum.o compat/unveil.o

.PHONY: all clean install

.SUFFIXES: .c .o .pb-c.c .pb-c.h .pb-c.o .proto

.c.o .pb-c.c.pb-c.o:
	${CC} ${CFLAGS} ${CPPFLAGS} -c -o $@ $<

.proto.pb-c.c .proto.pb-c.h:
	${PROTOC} --c_out=. $<

all: sigbak

sigbak: ${OBJS}
	${CC} -o $@ ${OBJS} ${LDFLAGS}

${OBJS}: config.h ${PROTO_HDRS}

clean:
	rm -f sigbak sigbak.core core ${PROTO_SRCS} ${PROTO_HDRS} ${OBJS}

install: all
	${INSTALL} -dm 755 ${DESTDIR}${BINDIR}
	${INSTALL} -dm 755 ${DESTDIR}${MANDIR}/man1
	${INSTALL} -m 555 sigbak ${DESTDIR}${BINDIR}
	${INSTALL} -m 444 sigbak.1 ${DESTDIR}${MANDIR}/man1<|MERGE_RESOLUTION|>--- conflicted
+++ resolved
@@ -1,17 +1,6 @@
-<<<<<<< HEAD
 PREFIX?=	/usr/local
 BINDIR?=	${PREFIX}/bin
 MANDIR?=	${PREFIX}/man
-=======
-PROG=		sigbak
-SRCS=		cmd-attachments.c cmd-avatars.c cmd-check.c cmd-dump.c \
-		cmd-messages.c cmd-sqlite.c cmd-threads.c mem.c sbk.c sigbak.c
-PROTOS=		backup.proto database.proto
-
-SRCS+=		${PROTOS:.proto=.pb-c.c}
-BUILDFIRST=	${PROTOS:.proto=.pb-c.h}
-CLEANFILES=	${PROTOS:.proto=.pb-c.c} ${PROTOS:.proto=.pb-c.h}
->>>>>>> 5bdd2565
 
 CC?=		cc
 INSTALL?=	install
@@ -20,20 +9,13 @@
 
 PKGS?=		libcrypto libprotobuf-c sqlite3
 
-<<<<<<< HEAD
 PKGS_CFLAGS!=	${PKG_CONFIG} --cflags ${PKGS}
 PKGS_LDFLAGS!=	${PKG_CONFIG} --libs ${PKGS}
-=======
-.SUFFIXES: .pb-c.c .pb-c.h .proto
-
-.proto.pb-c.c .proto.pb-c.h:
-	protoc --c_out=. --proto_path=${.CURDIR} $<
->>>>>>> 5bdd2565
 
 CFLAGS+=	${PKGS_CFLAGS}
 LDFLAGS+=	${PKGS_LDFLAGS}
 
-PROTOS=		backup.proto
+PROTOS=		backup.proto database.proto
 PROTO_HDRS=	${PROTOS:.proto=.pb-c.h}
 PROTO_SRCS=	${PROTOS:.proto=.pb-c.c}
 PROTO_OBJS=	${PROTO_SRCS:.c=.o}
