--- conflicted
+++ resolved
@@ -27,11 +27,7 @@
 #include <time.h>
 #include <unistd.h>
 
-<<<<<<< HEAD
 #include "compat.h"
-#include "sbk.h"
-=======
->>>>>>> 7da50851
 #include "sigbak.h"
 
 #define FORMAT_MAILDIR	0
