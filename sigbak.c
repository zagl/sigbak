/*
 * Copyright (c) 2018 Tim van der Molen <tim@kariliq.nl>
 *
 * Permission to use, copy, modify, and distribute this software for any
 * purpose with or without fee is hereby granted, provided that the above
 * copyright notice and this permission notice appear in all copies.
 *
 * THE SOFTWARE IS PROVIDED "AS IS" AND THE AUTHOR DISCLAIMS ALL WARRANTIES
 * WITH REGARD TO THIS SOFTWARE INCLUDING ALL IMPLIED WARRANTIES OF
 * MERCHANTABILITY AND FITNESS. IN NO EVENT SHALL THE AUTHOR BE LIABLE FOR
 * ANY SPECIAL, DIRECT, INDIRECT, OR CONSEQUENTIAL DAMAGES OR ANY DAMAGES
 * WHATSOEVER RESULTING FROM LOSS OF USE, DATA OR PROFITS, WHETHER IN AN
 * ACTION OF CONTRACT, NEGLIGENCE OR OTHER TORTIOUS ACTION, ARISING OUT OF
 * OR IN CONNECTION WITH THE USE OR PERFORMANCE OF THIS SOFTWARE.
 */

#include "config.h"

#include <sys/stat.h>

<<<<<<< HEAD
=======
#include <err.h>
#include <fcntl.h>
>>>>>>> 60573409
#include <libgen.h>
#include <stdio.h>
#include <stdlib.h>
#include <string.h>
#include <unistd.h>

#include "sigbak.h"

void
usage(const char *cmd, const char *args)
{
	fprintf(stderr, "usage: %s %s %s\n", getprogname(), cmd, args);
	exit(1);
}

void
freezero_string(char *s)
{
	if (s != NULL)
		freezero(s, strlen(s));
}

int
get_passphrase(const char *passfile, char *buf, size_t bufsize)
{
	int	 fd;
	ssize_t	 len;
	char	*c, *d;

	if (bufsize == 0)
		return -1;

	if (passfile == NULL) {
		if (readpassphrase("Enter 30-digit passphrase (spaces are "
		    "ignored): ", buf, bufsize, 0) == NULL) {
			warnx("Cannot read passphrase");
			explicit_bzero(buf, bufsize);
			return -1;
		}
	} else {
		if ((fd = open(passfile, O_RDONLY)) == -1) {
			warn("%s", passfile);
			return -1;
		}

		if ((len = read(fd, buf, bufsize - 1)) <= 0) {
			if (len == -1)
				warn("%s", passfile);
			else
				warnx("%s: Empty file", passfile);

			explicit_bzero(buf, bufsize);
			close(fd);
			return -1;
		}

		if ((c = memchr(buf, '\n', len)) != NULL)
			len = c - buf;

		buf[len] = '\0';
		close(fd);
	}

	/* Remove spaces */
	for (c = d = buf; *c != '\0'; c++)
		if (*c != ' ')
			*d++ = *c;
	*d = '\0';

	return 0;
}

int
unveil_dirname(const char *path, const char *perms)
{
	char *dir, *tmp;

	if ((tmp = strdup(path)) == NULL) {
		warn(NULL);
		return -1;
	}

	if ((dir = dirname(tmp)) == NULL) {
		warnx("dirname() failed");
		free(tmp);
		return -1;
	}

	if (unveil(dir, perms) == -1) {
		warn("unveil");
		free(tmp);
		return -1;
	}

	free(tmp);
	return 0;
}

int
main(int argc, char **argv)
{
	if (argc < 2) {
		usage("command", "[argument ...]");
		return 1;
	}

	argc--;
	argv++;

	if (strcmp(argv[0], "attachments") == 0)
		return cmd_attachments(argc, argv);
	if (strcmp(argv[0], "avatars") == 0)
		return cmd_avatars(argc, argv);
	if (strcmp(argv[0], "check") == 0)
		return cmd_check(argc, argv);
	if (strcmp(argv[0], "dump") == 0)
		return cmd_dump(argc, argv);
	if (strcmp(argv[0], "messages") == 0)
		return cmd_messages(argc, argv);
	if (strcmp(argv[0], "sqlite") == 0)
		return cmd_sqlite(argc, argv);
	if (strcmp(argv[0], "stickers") == 0)
		return cmd_stickers(argc, argv);
	if (strcmp(argv[0], "threads") == 0)
		return cmd_threads(argc, argv);

	errx(1, "%s: Invalid command", argv[0]);
}<|MERGE_RESOLUTION|>--- conflicted
+++ resolved
@@ -18,11 +18,7 @@
 
 #include <sys/stat.h>
 
-<<<<<<< HEAD
-=======
-#include <err.h>
 #include <fcntl.h>
->>>>>>> 60573409
 #include <libgen.h>
 #include <stdio.h>
 #include <stdlib.h>
