--- conflicted
+++ resolved
@@ -111,13 +111,9 @@
 int
 main(int argc, char **argv)
 {
-<<<<<<< HEAD
 	setprogname(argv[0]);
 
-	if (argc < 2) {
-=======
 	if (argc < 2)
->>>>>>> 5a477c59
 		usage("command", "[argument ...]");
 
 	argc--;
