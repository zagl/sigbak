--- conflicted
+++ resolved
@@ -7,24 +7,10 @@
 
 Documentation is available in the [manual page][3].
 
-<<<<<<< HEAD
-sigbak-portable
----------------
-
-This repository contains sigbak-portable, a portable version of sigbak. sigbak
-proper currently builds on OpenBSD only. sigbak-portable adds a portability
-layer so that it will build on other Unix systems.
-
-Dependencies
-------------
-
-sigbak-portable depends on libcrypto (from either [LibreSSL][4] >= 2.6.0 or
-=======
 Dependencies
 ------------
 
 sigbak depends on libcrypto (from either [LibreSSL][4] >= 2.6.0 or
->>>>>>> 60573409
 [OpenSSL][5] >= 1.1.0), [protobuf-c][6] and [SQLite][7]. A C compiler, make and
 pkg-config are also needed.
 
@@ -32,16 +18,6 @@
 build-essential libprotobuf-c-dev libsqlite3-dev libssl-dev pkg-config
 protobuf-c-compiler.
 
-<<<<<<< HEAD
-Building
---------
-
-First check if config.h is suited to your system. Edit it if necessary.
-config.h already has support for several systems. On those systems, no editing
-should be necessary.
-
-Then run `make` and, if desired, `make install`.
-=======
 Building on OpenBSD
 -------------------
 
@@ -59,7 +35,6 @@
 necessary.
 
 Finally, run `make` and optionally `make install`.
->>>>>>> 60573409
 
 [1]: https://www.kariliq.nl/sigbak/
 [2]: https://www.signal.org/
